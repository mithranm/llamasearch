--- conflicted
+++ resolved
@@ -16,14 +16,11 @@
     "pytest>=8.0.0",
     "pytest-cov>=4.1.0",
     "flake8>=7.0.0",
-<<<<<<< HEAD
      "jina>=3.0.0",
     "requests>=2.31.0",
     "beautifulsoup4>=4.12.0"
-=======
     "black>=25.1.0",
     "gradio>=5.16.0",
->>>>>>> f1d665f3
 ]
 
 [build-system]
